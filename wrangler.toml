<<<<<<< HEAD
name = "floorplan-editor"
main = "src/index.ts"
compatibility_date = "2025-10-23"

[images]
binding = "IMAGES"

[vars]
ACCOUNT_ID = "xxxxx"
IMAGES_ACCOUNT_BASE = "https://api.cloudflare.com/client/v4/accounts/xxxxx/images/v1"
=======
name = "floorplan-react"
main = "src/worker.ts"
compatibility_date = "2024-10-02"
compatibility_flags = ["nodejs_compat"]

[vars]
GEMINI_IMAGE_MODEL = "gemini-2.5-flash-image"
IMAGEN_MODEL = "imagen"
SYSTEM_PROMPT = "You are an AI Orchestrator Worker that manages Gemini image generation and editing for architectural floor plans and interior/exterior photos. You handle upload, transformation, and conversational edits using Gemini's multimodal image API. All images are stored and served from Cloudflare Images, and you maintain a structured version history for every session."

[[d1_databases]]
binding = "DB"
database_name = "floorplan-react"
database_id = "539323c5-6e4e-4f5d-9406-7995af2199bf"
migrations_dir = "migrations"
>>>>>>> a68ef3cb
<|MERGE_RESOLUTION|>--- conflicted
+++ resolved
@@ -1,19 +1,10 @@
-<<<<<<< HEAD
-name = "floorplan-editor"
-main = "src/index.ts"
-compatibility_date = "2025-10-23"
-
-[images]
-binding = "IMAGES"
-
-[vars]
-ACCOUNT_ID = "xxxxx"
-IMAGES_ACCOUNT_BASE = "https://api.cloudflare.com/client/v4/accounts/xxxxx/images/v1"
-=======
 name = "floorplan-react"
 main = "src/worker.ts"
 compatibility_date = "2024-10-02"
 compatibility_flags = ["nodejs_compat"]
+
+[images]
+binding = "IMAGES"
 
 [vars]
 GEMINI_IMAGE_MODEL = "gemini-2.5-flash-image"
@@ -25,4 +16,5 @@
 database_name = "floorplan-react"
 database_id = "539323c5-6e4e-4f5d-9406-7995af2199bf"
 migrations_dir = "migrations"
->>>>>>> a68ef3cb
+
+
